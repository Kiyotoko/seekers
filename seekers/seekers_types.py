--- conflicted
+++ resolved
@@ -131,11 +131,7 @@
         elif type_ == "float":
             return float(value)
         elif type_ == "int":
-<<<<<<< HEAD
             return int(float(value))
-=======
-            return int(value)
->>>>>>> 6e90a80c
         else:
             return value
 
@@ -160,12 +156,9 @@
         for key, value in properties.items():
             # field.name-example -> field_name_example
             field_name = key.replace(".", "_").replace("-", "_")
-<<<<<<< HEAD
 
             if field_name not in all_kwargs:
                 continue
-=======
->>>>>>> 6e90a80c
 
             # convert the value to the correct type
             kwargs[field_name] = cls._load_value(value, all_kwargs[field_name])
